class FraudDetector {
    constructor() {
        this.locationData = null;
        this.environmentData = {};
        this.suspicionScore = 0;
        this.detectionDetails = [];
        this.devToolsDetected = false;
        this.extensionDetected = false;
        this.consoleOverridden = false;
<<<<<<< HEAD
        this.deviceMaskingDetected = false;

        // Behavioral analysis properties
=======
>>>>>>> 4a6cb087
        this.behavioralIndicators = [];
        this.behavioralScore = 0;
        this.locationSpoofedByBehavior = false;

        // Instantiate detector modules
        this.extensionDetector = new ExtensionDetector();
<<<<<<< HEAD
        this.deviceMaskingDetector = new DeviceDataMaskingDetector();

=======
         this.vpnDetected = false;
        this.vpnDetector = new VPNDetector();
>>>>>>> 4a6cb087
        this.initializeDetection();
    }

    /**
     * @description Initializes all detection mechanisms when the class is instantiated.
     */
    initializeDetection() {
        this.detectDevToolsInitial();
        this.detectConsoleOverrides();
        this.detectExtensionArtifacts();
        this.detectVPN();
        this.setupAntiEvasion();
    }

    /**
     * @description Sets up advanced anti-evasion techniques to make detection more robust.
     */
    setupAntiEvasion() {
        // Anti-evasion technique 1: Multiple detection attempts with random delays
        setInterval(() => {
            this.detectDevToolsRuntime();
        }, Math.random() * 5000 + 2000);

        // Anti-evasion technique 2: Function integrity checks
        this.originalFunctions = {
            getCurrentPosition: navigator.geolocation.getCurrentPosition,
            toString: Function.prototype.toString,
            apply: Function.prototype.apply,
            call: Function.prototype.call
        };

        // Anti-evasion technique 3: DOM mutation observer for extension detection
        if (window.MutationObserver) {
            const observer = new MutationObserver((mutations) => {
                mutations.forEach((mutation) => {
                    if (mutation.type === 'childList') {
                        mutation.addedNodes.forEach((node) => {
                            if (node.nodeType === 1 && node.hasAttribute) {
                                this.checkForExtensionArtifacts(node);
                            }
                        });
                    }
                });
            });

            observer.observe(document.documentElement, {
                childList: true,
                subtree: true,
                attributes: true,
                attributeFilter: ['data-vytal', 'data-surfshark', 'data-location-guard']
            });
        }
    }

    /**
     * @description Performs runtime checks for DevTools being opened.
     */
    detectDevToolsRuntime() {
        // Runtime DevTools detection that bypasses common evasion attempts
        const widthThreshold = window.outerWidth - window.innerWidth > 160;
        const heightThreshold = window.outerHeight - window.innerHeight > 160;

        if ((widthThreshold || heightThreshold) && !this.devToolsDetected) {
            this.devToolsDetected = true;

            if (!this.environmentData.devToolsScore) this.environmentData.devToolsScore = 0;
            if (!this.environmentData.devToolsIndicators) this.environmentData.devToolsIndicators = [];

            this.environmentData.devToolsScore += 25;
            this.environmentData.devToolsIndicators.push('DevTools opened during session');
        }
    }

    /**
     * @description Checks for DOM elements injected by common location spoofing extensions.
     * @param {Node} node - The DOM node to inspect.
     */
    checkForExtensionArtifacts(node) {
        const extensionAttributes = [
            'data-vytal', 'data-surfshark', 'data-location-guard',
            'data-change-location', 'data-extension', 'data-vpn'
        ];

        extensionAttributes.forEach(attr => {
            if (node.hasAttribute && node.hasAttribute(attr)) {
                this.extensionDetected = true;

                if (!this.environmentData.extensionScore) this.environmentData.extensionScore = 0;
                if (!this.environmentData.extensionIndicators) this.environmentData.extensionIndicators = [];

                this.environmentData.extensionScore += 20;
                this.environmentData.extensionIndicators.push(`Extension artifact detected: ${attr}`);
            }
        });
    }

    /**
     * @description Performs initial checks for DevTools presence upon page load.
     */
    detectDevToolsInitial() {
        const devToolsIndicators = [];
        let devToolsScore = 0;

        // Method 1: Timing-based detection
        const startTime = performance.now();
        // debugger; // This line can be used for timing checks but is commented out
        const endTime = performance.now();
        const timeDiff = endTime - startTime;

        if (timeDiff > 100) {
            devToolsScore += 30;
            devToolsIndicators.push('DevTools detected via debugger timing');
            this.devToolsDetected = true;
        }

        // Method 2: Window size detection
        const windowHeight = window.outerHeight - window.innerHeight;
        const windowWidth = window.outerWidth - window.innerWidth;

        if (windowHeight > 200 || windowWidth > 200) {
            devToolsScore += 20;
            devToolsIndicators.push('DevTools panel detected via window dimensions');
            this.devToolsDetected = true;
        }

        // Method 3: Function override detection
        const originalToString = Function.prototype.toString;
        const overrideTest = () => {};

        if (overrideTest.toString() !== originalToString.call(overrideTest)) {
            devToolsScore += 25;
            devToolsIndicators.push('Function toString override detected');
        }

        // Method 4: Console detection
        let consoleDetected = false;
        const originalConsole = console.log;
        console.log = function(...args) {
            consoleDetected = true;
            return originalConsole.apply(console, args);
        };
        console.log('');
        console.log = originalConsole;

        if (consoleDetected) {
            devToolsScore += 15;
            devToolsIndicators.push('Console usage detected');
        }

        // Method 5: DevTools-specific globals detection
        if (window.devtools || window.__REACT_DEVTOOLS_GLOBAL_HOOK__ || window.__VUE_DEVTOOLS_GLOBAL_HOOK__) {
            devToolsScore += 20;
            devToolsIndicators.push('DevTools global objects detected');
            this.devToolsDetected = true;
        }

        this.environmentData.devToolsScore = devToolsScore;
        this.environmentData.devToolsIndicators = devToolsIndicators;
        this.environmentData.devToolsDetected = this.devToolsDetected;
    }

    /**
     * @description Detects if native console methods have been overridden.
     */
    detectConsoleOverrides() {
        const consoleOverrides = [];
        let overrideScore = 0;

        const nativeToString = Function.prototype.toString;
        const consoleMethods = ['log', 'warn', 'error', 'info', 'debug', 'trace'];

        consoleMethods.forEach(method => {
            const consoleMethod = console[method];
            if (typeof consoleMethod !== 'function') return;
            const methodString = nativeToString.call(consoleMethod);

            if (!methodString.includes('[native code]')) {
                overrideScore += 10;
                consoleOverrides.push(`Console.${method} has been overridden`);
                this.consoleOverridden = true;
            }
        });

        const testFunction = function() {};
        const originalString = testFunction.toString();
        testFunction.toString = () => 'modified';

        if (testFunction.toString() !== originalString) {
            overrideScore += 15;
            consoleOverrides.push('Function toString modification detected');
        }

        this.environmentData.consoleOverrideScore = overrideScore;
        this.environmentData.consoleOverrides = consoleOverrides;
    }

    /**
     * @description Uses the ExtensionDetector class to find spoofing-related extensions.
     */
    detectExtensionArtifacts() {
        const detectionResult = this.extensionDetector.performFullExtensionDetection();

        this.environmentData.extensionScore = detectionResult.score;
        this.environmentData.extensionIndicators = detectionResult.indicators;
        this.extensionDetected = detectionResult.detected;
    }

<<<<<<< HEAD
    /**
     * @description Analyzes the user's geolocation for known spoofing signatures.
     * @returns {object} An object containing the signature score and indicators.
     */
=======
    detectVPN() {
        // Use the dedicated VPNDetector class
        const detectionResult = this.vpnDetector.performFullVPNDetection();
        
        this.environmentData.vpnScore = detectionResult.score;
        this.environmentData.vpnIndicators = detectionResult.indicators;
        this.environmentData.vpnDetected = detectionResult.detected;
        this.environmentData.detectedVpnProvider = detectionResult.provider;
        this.vpnDetected = detectionResult.detected;
    }


>>>>>>> 4a6cb087
    detectLocationSignatures() {
        if (!this.locationData) return { signatureScore: 0, signatureIndicators: [] };

        const signatureIndicators = [];
        let signatureScore = 0;

        // DevTools signature: accuracy exactly 150
        if (this.locationData.accuracy === 150) {
            signatureScore += 50;
            signatureIndicators.push('DevTools signature: accuracy exactly 150m detected');
        }

        // DevTools default coordinates detection
        const devToolsDefaults = [
            { lat: 37.4224764, lng: -122.0842499, name: 'Google HQ (DevTools default)' },
            { lat: 37.386052, lng: -122.083851, name: 'Mountain View (DevTools default)' },
            { lat: 37.7749, lng: -122.4194, name: 'San Francisco (DevTools default)' },
            { lat: 40.7128, lng: -74.0060, name: 'New York (DevTools default)' },
            { lat: 51.5074, lng: -0.1278, name: 'London (DevTools default)' }
        ];

        const currentLat = this.locationData.latitude;
        const currentLng = this.locationData.longitude;

        devToolsDefaults.forEach(coord => {
            if (Math.abs(currentLat - coord.lat) < 0.0001 &&
                Math.abs(currentLng - coord.lng) < 0.0001) {
                signatureScore += 60;
                signatureIndicators.push(`DevTools default location detected: ${coord.name}`);
            }
        });

        const latStr = currentLat.toString();
        const lngStr = currentLng.toString();

        if (latStr.includes('.000000') || lngStr.includes('.000000')) {
            signatureScore += 30;
            signatureIndicators.push('Unrealistic coordinate precision detected');
        }

        const emulatorCoords = [
            { lat: 0, lng: 0, name: 'Null Island (0,0)' },
            { lat: 37.421998333333335, lng: -122.08400000000002, name: 'Android Emulator Default' }
        ];

        emulatorCoords.forEach(coord => {
            if (Math.abs(currentLat - coord.lat) < 0.001 &&
                Math.abs(currentLng - coord.lng) < 0.001) {
                signatureScore += 40;
                signatureIndicators.push(`Emulator coordinates detected: ${coord.name}`);
            }
        });

        return { signatureScore, signatureIndicators };
    }

    /**
     * @description Fetches the user's geolocation data.
     * @returns {Promise<object>} A promise that resolves with the location data.
     */
    async analyzeLocation() {
        return new Promise((resolve, reject) => {
            if (!navigator.geolocation) {
                reject(new Error('Geolocation not supported'));
                return;
            }

            const startTime = Date.now();

            navigator.geolocation.getCurrentPosition(
                (position) => {
                    const responseTime = Date.now() - startTime;
                    this.locationData = {
                        latitude: position.coords.latitude,
                        longitude: position.coords.longitude,
                        accuracy: position.coords.accuracy,
                        timestamp: position.timestamp,
                        responseTime: responseTime
                    };
                    resolve(this.locationData);
                },
                (error) => {
                    reject(error);
                }, {
                    enableHighAccuracy: true,
                    timeout: 10000,
                    maximumAge: 0
                }
            );
        });
    }

    /**
     * @description Analyzes environment signals to detect remote desktop environments.
     * @returns {object} An object containing environment data and RDP score.
     */
    detectRemoteDesktop() {
        const checks = {
            userAgent: navigator.userAgent,
            platform: navigator.platform,
            languages: navigator.languages,
            timezone: Intl.DateTimeFormat().resolvedOptions().timeZone,
            screen: {
                width: screen.width,
                height: screen.height,
                colorDepth: screen.colorDepth,
                pixelDepth: screen.pixelDepth
            },
            window: {
                innerWidth: window.innerWidth,
                innerHeight: window.innerHeight,
                outerWidth: window.outerWidth,
                outerHeight: window.outerHeight
            }
        };

        let rdpScore = 0;
        const rdpIndicators = [];

        const commonRdpResolutions = [
            [1024, 768], [1280, 1024], [1440, 900], [1920, 1080]
        ];
        const currentRes = [checks.screen.width, checks.screen.height];
        if (commonRdpResolutions.some(res => res[0] === currentRes[0] && res[1] === currentRes[1])) {
            rdpScore += 10;
            rdpIndicators.push('Common RDP resolution detected');
        }

        if (checks.screen.colorDepth < 24) {
            rdpScore += 15;
            rdpIndicators.push('Low color depth (typical of RDP)');
        }

        if (checks.userAgent.includes('RDP') || checks.userAgent.includes('Remote')) {
            rdpScore += 20;
            rdpIndicators.push('RDP indicator in user agent');
        }

        if (checks.userAgent.includes('VirtualBox') ||
            checks.userAgent.includes('VMware') ||
            checks.userAgent.includes('QEMU')) {
            rdpScore += 25;
            rdpIndicators.push('Virtualization detected');
        }

        this.environmentData = {
            ...checks,
            rdpScore,
            rdpIndicators,
            isRemoteDesktop: rdpScore >= 20
        };

        return this.environmentData;
    }
    
    /**
     * @description Runs the device data masking detector.
     * @returns {object} An object containing the masking score and indicators.
     */
    async detectDeviceDataMasking() {
        const maskingResult = await this.deviceMaskingDetector.runChecks();
        this.deviceMaskingDetected = maskingResult.isMasked;
        
        this.environmentData.maskingScore = maskingResult.score;
        this.environmentData.maskingIndicators = maskingResult.indicators;
        
        return {
            score: maskingResult.score,
            indicators: maskingResult.indicators,
            detected: maskingResult.isMasked
        };
    }

    /**
     * @description Analyzes multiple signals to determine if the location is being spoofed.
     * @returns {Promise<object>} A promise that resolves with the spoofing analysis.
     */
    async detectLocationSpoofing() {
        if (!this.locationData) {
            throw new Error('Location data not available');
        }

        const spoofingIndicators = [];
        let spoofingScore = 0;

        if (this.locationData.responseTime < 100) {
            spoofingScore += 15;
            spoofingIndicators.push('Suspiciously fast geolocation response');
        }

        if (this.locationData.accuracy < 5) {
            spoofingScore += 10;
            spoofingIndicators.push('Unrealistically high accuracy');
        } else if (this.locationData.accuracy > 10000) {
            spoofingScore += 5;
            spoofingIndicators.push('Very low accuracy');
        }

        const lat = this.locationData.latitude;
        const lng = this.locationData.longitude;

        if (Math.abs(lat % 1) < 0.001 || Math.abs(lng % 1) < 0.001) {
            spoofingScore += 20;
            spoofingIndicators.push('Coordinates appear rounded/artificial');
        }

        try {
            const browserTimezone = Intl.DateTimeFormat().resolvedOptions().timeZone;
            const browserOffset = this.getTimezoneOffsetFromName(browserTimezone);
            const locationOffset = await this.getTimezoneFromCoords(lat, lng);

            // Compare UTC offsets instead of timezone names
            if (Math.abs(browserOffset - locationOffset) > 1) { // Allow 1 hour difference for DST
                spoofingScore += 25;
                spoofingIndicators.push(`Timezone mismatch: Browser(${browserTimezone}/${browserOffset >= 0 ? '+' : ''}${browserOffset}) vs Location(UTC${locationOffset >= 0 ? '+' : ''}${locationOffset})`);
            }
        } catch (e) {
            // Timezone API might fail
        }

        if (this.isSuspiciousLocation(lat, lng)) {
            spoofingScore += 30;
            spoofingIndicators.push('Location appears to be in suspicious area');
        }

        const signatureDetection = this.detectLocationSignatures();
        spoofingScore += signatureDetection.signatureScore;
        spoofingIndicators.push(...signatureDetection.signatureIndicators);

        if (this.locationSpoofedByDevTools) {
            spoofingScore += this.locationSpoofingScore || 100;
            if (this.locationSpoofingIndicators) {
                spoofingIndicators.push(...this.locationSpoofingIndicators);
            }
        }

        if (this.behavioralScore > 0) {
            spoofingScore += this.behavioralScore;
            spoofingIndicators.push(...this.behavioralIndicators);
        }

        const criticalIndicators = this.checkCriticalSpoofingIndicators(spoofingIndicators);
        const hasTimezoneIssue = spoofingIndicators.some(indicator => indicator.includes('Timezone mismatch'));
        const hasDevToolsSignature = spoofingIndicators.some(indicator =>
            indicator.includes('DevTools signature') ||
            indicator.includes('DevTools default location') ||
            indicator.includes('accuracy exactly 150')
        );

        return {
            spoofingScore,
            spoofingIndicators,
            isLocationSpoofed: spoofingScore >= 20 ||
                this.locationSpoofedByDevTools ||
                this.locationSpoofedByBehavior ||
                criticalIndicators ||
                hasTimezoneIssue ||
                hasDevToolsSignature
        };
    }

    /**
     * @description Checks for critical indicators that automatically mark a location as spoofed.
     * @param {string[]} indicators - An array of detected indicators.
     * @returns {boolean} True if a critical indicator is found.
     */
    checkCriticalSpoofingIndicators(indicators) {
        const criticalPatterns = [
            'DevTools signature', 'DevTools default location', 'Timezone mismatch',
            'accuracy exactly 150', 'Google HQ (DevTools default)',
            'Mountain View (DevTools default)', 'San Francisco (DevTools default)',
            'New York (DevTools default)', 'London (DevTools default)',
            'Android Emulator Default', 'Null Island (0,0)', 'Emulator coordinates detected'
        ];
        return indicators.some(indicator =>
            criticalPatterns.some(pattern => indicator.includes(pattern))
        );
    }

    getTimezoneOffsetFromName(timezoneName) {
        // Get the current UTC offset for a timezone name (e.g., "Asia/Saigon" -> 7)
        try {
            // Use a specific date to check timezone offset
            const testDate = new Date('2024-01-15T12:00:00Z'); // Use a winter date to avoid DST issues
            
            // Get the time in the target timezone
            const formatter = new Intl.DateTimeFormat('en-CA', {
                timeZone: timezoneName,
                timeZoneName: 'longOffset'
            });
            
            const parts = formatter.formatToParts(testDate);
            const offsetPart = parts.find(part => part.type === 'timeZoneName');
            
            if (offsetPart && offsetPart.value) {
                // Parse formats like "GMT+7", "GMT-5", etc.
                const match = offsetPart.value.match(/GMT([+-])(\d+)(:(\d+))?/);
                if (match) {
                    const sign = match[1] === '+' ? 1 : -1;
                    const hours = parseInt(match[2], 10);
                    const minutes = match[4] ? parseInt(match[4], 10) : 0;
                    return sign * (hours + minutes / 60);
                }
            }
            
            // Fallback: calculate manually
            if (timezoneName.toLowerCase() === 'utc') {
                return 0;
            }
            
            const utcDate = new Date(testDate.toISOString());
            const localDate = new Date(testDate.toLocaleString('en-CA', { timeZone: timezoneName }));
            const diffMs = localDate.getTime() - utcDate.getTime();
            return diffMs / (1000 * 60 * 60);
        } catch (e) {
            // Final fallback: use browser's current offset
            return -new Date().getTimezoneOffset() / 60;
        }
    }
    
    /**
     * @description Approximates timezone from coordinates. A real implementation should use a dedicated API.
     * @param {number} lat - Latitude.
     * @param {number} lng - Longitude.
     * @returns {Promise<string>} The estimated timezone (e.g., 'UTC+7').
     */
    async getTimezoneFromCoords(lat, lng) {
        // NOTE: This is a very rough approximation. For a real product, use a reverse geocoding API.
        const timezoneOffset = Math.round(lng / 15);
        const utcOffset = timezoneOffset >= 0 ? `+${timezoneOffset}` : `${timezoneOffset}`;
        return `UTC${utcOffset}`;
    }

    /**
     * @description Checks if a location is in a commonly known suspicious or spoofed area.
     * @param {number} lat - Latitude.
     * @param {number} lng - Longitude.
     * @returns {boolean} True if the location is suspicious.
     */
    isSuspiciousLocation(lat, lng) {
        if (Math.abs(lat) < 0.1 && Math.abs(lng) < 0.1) return true; // Null Island

        const suspiciousCoords = [
            [37.7749, -122.4194], // San Francisco (commonly spoofed)
            [40.7128, -74.0060],  // New York (commonly spoofed)
            [51.5074, -0.1278],   // London (commonly spoofed)
        ];
        return suspiciousCoords.some(coords =>
            Math.abs(lat - coords[0]) < 0.01 && Math.abs(lng - coords[1]) < 0.01
        );
    }

    /**
     * @description Executes the full suite of fraud detection analyses.
     * @returns {Promise<object>} A promise that resolves with a comprehensive analysis report.
     */
    async performFullAnalysis() {
        try {
            // Analyze environment first
            const envData = this.detectRemoteDesktop();

            // Analyze device masking
            const maskingAnalysis = await this.detectDeviceDataMasking();
            
            // Get location data
            await this.analyzeLocation();
            
            // Analyze location spoofing
            const locationAnalysis = await this.detectLocationSpoofing();
<<<<<<< HEAD

            // Calculate overall scores with safe defaults
            const totalSuspicion = (envData.rdpScore || 0) +
                                   (locationAnalysis.spoofingScore || 0) +
                                   (this.environmentData.devToolsScore || 0) +
                                   (this.environmentData.consoleOverrideScore || 0) +
                                   (this.environmentData.extensionScore || 0) +
                                   (this.environmentData.maskingScore || 0);

=======
            
            // Calculate overall scores including new detection methods with safe defaults
            const totalSuspicion = envData.rdpScore + 
                                 locationAnalysis.spoofingScore + 
                                 (this.environmentData.devToolsScore || 0) + 
                                 (this.environmentData.consoleOverrideScore || 0) + 
                                 (this.environmentData.extensionScore || 0) +
                                 (this.environmentData.vpnScore || 0);
            
>>>>>>> 4a6cb087
            // Combine all indicators with safe defaults
            const allIndicators = [
                ...(locationAnalysis.spoofingIndicators || []),
                ...(envData.rdpIndicators || []),
                ...(this.environmentData.devToolsIndicators || []),
                ...(this.environmentData.consoleOverrides || []),
                ...(this.environmentData.extensionIndicators || []),
<<<<<<< HEAD
                ...(this.environmentData.maskingIndicators || [])
=======
                ...(this.environmentData.vpnIndicators || [])
>>>>>>> 4a6cb087
            ];
            
            return {
                location: {
                    coordinates: `${this.locationData.latitude.toFixed(4)}, ${this.locationData.longitude.toFixed(4)}`,
                    latitude: this.locationData.latitude,
                    longitude: this.locationData.longitude,
                    accuracy: `${this.locationData.accuracy.toFixed(0)}m`,
                    responseTime: `${this.locationData.responseTime}ms`,
                    isSpoofed: locationAnalysis.isLocationSpoofed,
                    spoofingScore: locationAnalysis.spoofingScore,
                    indicators: locationAnalysis.spoofingIndicators
                },
                environment: {
                    isRemoteDesktop: envData.isRemoteDesktop,
                    rdpScore: envData.rdpScore,
                    indicators: envData.rdpIndicators,
                    platform: envData.platform,
                    resolution: `${envData.screen.width}x${envData.screen.height}`,
                    timezone: envData.timezone
                },
                devTools: {
                    detected: this.environmentData.devToolsDetected || false,
                    score: this.environmentData.devToolsScore || 0,
                    indicators: this.environmentData.devToolsIndicators || []
                },
                console: {
                    overridden: this.consoleOverridden || false,
                    score: this.environmentData.consoleOverrideScore || 0,
                    indicators: this.environmentData.consoleOverrides || []
                },
                extensions: {
                    detected: this.extensionDetected || false,
                    score: this.environmentData.extensionScore || 0,
                    indicators: this.environmentData.extensionIndicators || []
                },
<<<<<<< HEAD
                deviceMasking: {
                    detected: this.deviceMaskingDetected || false,
                    score: this.environmentData.maskingScore || 0,
                    indicators: this.environmentData.maskingIndicators || []
=======
                vpn: {
                    detected: this.vpnDetected || false,
                    score: this.environmentData.vpnScore || 0,
                    indicators: this.environmentData.vpnIndicators || [],
                    provider: this.environmentData.detectedVpnProvider || null
>>>>>>> 4a6cb087
                },
                overall: {
                    suspicionScore: totalSuspicion,
                    riskLevel: this.getRiskLevel(totalSuspicion),
                    allIndicators: allIndicators
                }
            };
        } catch (error) {
            throw new Error(`Analysis failed: ${error.message}`);
        }
    }

    /**
     * @description Converts a numerical score into a categorical risk level.
     * @param {number} score - The total suspicion score.
     * @returns {string} The risk level ('LOW', 'MEDIUM', 'HIGH', 'CRITICAL').
     */
    getRiskLevel(score) {
        if (score < 20) return 'LOW';
        if (score < 40) return 'MEDIUM';
        if (score < 60) return 'HIGH';
        return 'CRITICAL';
    }

    // RDP/VM Detection Methods
    checkScreenProperties() {
        const screenWidth = window.screen.width;
        const screenHeight = window.screen.height;
        const colorDepth = window.screen.colorDepth;
        const devicePixelRatio = window.devicePixelRatio;

        let suspicion = 'Normal';
        const factors = [];

        if (colorDepth < 24) {
            suspicion = 'Suspicious';
            factors.push(`Low Color Depth (${colorDepth} bits)`);
        }

        if (devicePixelRatio < 1 && devicePixelRatio <= 0.75) {
            suspicion = 'Suspicious';
            factors.push(`Unusual Device Pixel Ratio (${devicePixelRatio})`);
        }

        if ((screenWidth < 1024 || screenHeight < 768) && (screenWidth > 0 && screenHeight > 0)) {
            suspicion = 'Suspicious';
            factors.push(`Very Small Resolution (${screenWidth}x${screenHeight})`);
        }

        const aspectRatio = screenWidth / screenHeight;
        const commonAspectRatios = [16 / 9, 16 / 10, 4 / 3, 5 / 4];
        let isCommonAspectRatio = false;
        for (const commonRatio of commonAspectRatios) {
            if (Math.abs(aspectRatio - commonRatio) < 0.01) {
                isCommonAspectRatio = true;
                break;
            }
        }
        if (!isCommonAspectRatio) {
            suspicion = 'Suspicious';
            factors.push(`Uncommon Aspect Ratio (${aspectRatio.toFixed(2)})`);
        }

        return {
            data: { width: screenWidth, height: screenHeight, colorDepth: colorDepth, devicePixelRatio: devicePixelRatio },
            suspicion: suspicion,
            factors: factors
        };
    }

    checkWebGLRenderer() {
        let rendererString = 'Not available';
        let suspicion = 'Normal';
        const factors = [];

        try {
            const canvas = document.createElement('canvas');
            const gl = canvas.getContext('webgl') || canvas.getContext('webgl2');
            if (gl) {
                const debugInfo = gl.getExtension('WEBGL_debug_renderer_info');
                if (debugInfo) {
                    rendererString = gl.getParameter(debugInfo.UNMASKED_RENDERER_WEBGL).toLowerCase();
                    const suspiciousKeywords = [
                        'vmware', 'virtualbox', 'mesa offscreen', 'microsoft basic render driver',
                        'rdp display miniport', 'qemu', 'llvmpipe', 'software renderer',
                        'parsec', 'anydesk', 'teamviewer', 'chrome remote desktop', 'google gfx',
                        'virtual', 'remotefx'
                    ];

                    for (const keyword of suspiciousKeywords) {
                        if (rendererString.includes(keyword)) {
                            suspicion = 'Suspicious';
                            factors.push(`WebGL contains '${keyword}'`);
                        }
                    }
                } else {
                    rendererString = 'WEBGL_debug_renderer_info not available';
                }
            } else {
                rendererString = 'WebGL not supported';
            }
        } catch (e) {
            rendererString = `Error: ${e.message}`;
            suspicion = 'Could not determine';
            factors.push(`Error: ${e.message}`);
        }

        return { data: rendererString, suspicion: suspicion, factors: factors };
    }

    checkNavigatorProperties() {
        const userAgent = navigator.userAgent;
        const platform = navigator.platform;
        const hardwareConcurrency = navigator.hardwareConcurrency;
        const maxTouchPoints = navigator.maxTouchPoints;

        let suspicion = 'Normal';
        const factors = [];

        const uaSuspiciousKeywords = [
            'headlesschrome', 'phantomjs', 'selenium', 'puppeteer', 'electron',
            'rdp', 'remotedesktop', 'anydesk', 'teamviewer', 'vmware', 'virtualbox', 'qemu'
        ];

        for (const keyword of uaSuspiciousKeywords) {
            if (userAgent.toLowerCase().includes(keyword.toLowerCase())) {
                suspicion = 'Suspicious';
                factors.push(`User Agent contains '${keyword}'`);
            }
        }

        if (hardwareConcurrency && hardwareConcurrency < 2) {
            suspicion = 'Suspicious';
            factors.push(`Low Hardware Concurrency (${hardwareConcurrency} cores)`);
        }

        return {
            data: { userAgent: userAgent, platform: platform, hardwareConcurrency: hardwareConcurrency, maxTouchPoints: maxTouchPoints },
            suspicion: suspicion,
            factors: factors
        };
    }

    getOverallRDPSuspicion(screenResult, webglResult, navigatorResult) {
        let totalSuspicionPoints = 0;
        const contributingFactors = [];

        if (screenResult.suspicion === 'Suspicious') {
            totalSuspicionPoints += 2;
            contributingFactors.push(...screenResult.factors.map(f => `Screen: ${f}`));
        }
        if (webglResult.suspicion === 'Suspicious') {
            totalSuspicionPoints += 3;
            contributingFactors.push(...webglResult.factors.map(f => `WebGL: ${f}`));
        }
        if (navigatorResult.suspicion === 'Suspicious') {
            totalSuspicionPoints += 2;
            contributingFactors.push(...navigatorResult.factors.map(f => `Navigator: ${f}`));
        }

        let overallLevel = 'Low';
        let type = 'authentic';

        if (totalSuspicionPoints >= 3) {
            overallLevel = 'Medium';
            type = 'suspicious';
        }
        if (totalSuspicionPoints >= 5) {
            overallLevel = 'High';
            type = 'fake';
        }

        return {
            level: overallLevel,
            type: type,
            score: totalSuspicionPoints,
            factors: contributingFactors.length > 0 ? contributingFactors : ['No significant indicators detected.']
        };
    }
}




/**
 * @class UIController
 * @description Handles all interactions with the DOM, including event listeners and result display.
 */
class UIController {
    constructor() {
        this.detector = new FraudDetector();
        this.map = null;
        this.marker = null;

        // Initialize behavioral analyzer if available
        this.behaviorAnalyzer = null;
        if (window.LocationBehaviorAnalyzer) {
            this.behaviorAnalyzer = new window.LocationBehaviorAnalyzer();
            this.behaviorAnalyzer.setFraudDetector(this.detector);
        }

        this.initializeEventListeners();

        // Set up DevTools detector reference
        if (window.DevToolsDetector) {
            window.DevToolsDetector.setUIController(this);
        }
    }

    /**
     * @description Binds the click event to the main button.
     */
    initializeEventListeners() {
        const locateBtn = document.getElementById('locateBtn');
        locateBtn.addEventListener('click', () => this.handleLocateClick());
    }

    /**
     * @description Orchestrates the analysis and display process when the button is clicked.
     */
    async handleLocateClick() {
        const btn = document.getElementById('locateBtn');
        const loading = document.getElementById('loading');
        const results = document.getElementById('results');

        try {
            btn.disabled = true;
            loading.style.display = 'block';
            results.style.display = 'none';

            if (this.behaviorAnalyzer) {
                this.behaviorAnalyzer.startLocationMonitoring();
            }

            const analysis = await this.detector.performFullAnalysis();
<<<<<<< HEAD
=======
            
            // Perform RDP/VM analysis
            this.performRDPAnalysis();
            
            // Display results
>>>>>>> 4a6cb087
            this.displayResults(analysis);
            this.displayMap(analysis.location.latitude, analysis.location.longitude);

        } catch (error) {
            this.displayError(error.message);
        } finally {
            loading.style.display = 'none';
            btn.disabled = false;
        }
    }

    /**
     * @description Renders the analysis results on the page.
     * @param {object} analysis - The comprehensive analysis report from FraudDetector.
     */
    displayResults(analysis) {
        const results = document.getElementById('results');
        const locationResult = document.getElementById('locationResult');
        const environmentResult = document.getElementById('environmentResult');
        const locationStatus = document.getElementById('locationStatus');
        const environmentStatus = document.getElementById('environmentStatus');
        const detectionDetails = document.getElementById('detectionDetails');

        const locationAuth = analysis.location.isSpoofed ? '🚨 SPOOFED' : '✅ AUTHENTIC';
        locationStatus.innerHTML = `
            <strong>${locationAuth}</strong><br>
            Coordinates: ${analysis.location.coordinates}<br>
            Accuracy: ${analysis.location.accuracy}<br>
            Response Time: ${analysis.location.responseTime}
        `;

        const envType = analysis.environment.isRemoteDesktop ? 'REMOTE DESKTOP DETECTED' : 'LOCAL DESKTOP';
        const devToolsStatus = analysis.devTools.detected ? '⚠️ DEV TOOLS DETECTED' : '✅ No Dev Tools';
        const extensionStatus = analysis.extensions.detected ? '⚠️ EXTENSIONS DETECTED' : '✅ No Extensions';
        const consoleStatus = analysis.console.overridden ? '⚠️ CONSOLE OVERRIDE' : '✅ Console Normal';
<<<<<<< HEAD
        const maskingStatus = analysis.deviceMasking.detected ? '⚠️ DEVICE MASKING' : '✅ Device Normal';

=======
        const vpnStatus = analysis.vpn.detected ? 
            `🚨 VPN DETECTED${analysis.vpn.provider ? ` (${analysis.vpn.provider})` : ''}` : 
            '✅ No VPN';
        
>>>>>>> 4a6cb087
        environmentStatus.innerHTML = `
            <strong>${envType}</strong><br>
            Platform: ${analysis.environment.platform}<br>
            Resolution: ${analysis.environment.resolution}<br>
            Timezone: ${analysis.environment.timezone}<br><br>
            <strong>Advanced Detection:</strong><br>
            ${devToolsStatus}<br>
            ${extensionStatus}<br>
            ${consoleStatus}<br>
<<<<<<< HEAD
            ${maskingStatus}
        `;

        const hasHighRisk = analysis.devTools.detected || analysis.extensions.detected ||
            analysis.console.overridden || analysis.location.isSpoofed || analysis.deviceMasking.detected;

=======
            ${vpnStatus}
        `;

        // Apply appropriate styling based on overall risk
        const hasHighRisk = analysis.devTools.detected || analysis.extensions.detected || 
                           analysis.console.overridden || analysis.location.isSpoofed || analysis.vpn.detected;
        
>>>>>>> 4a6cb087
        locationResult.className = `result-card ${this.getStatusClass(analysis.location.isSpoofed)}`;
        environmentResult.className = `result-card ${this.getStatusClass(hasHighRisk)}`;

        const detectionBreakdown = `
            <strong>Detection Breakdown:</strong><br>
            • Location Spoofing: ${analysis.location.spoofingScore} points<br>
            • Remote Desktop: ${analysis.environment.rdpScore} points<br>
            • Developer Tools: ${analysis.devTools.score} points<br>
            • Extension Detection: ${analysis.extensions.score} points<br>
            • Console Override: ${analysis.console.score} points<br>
<<<<<<< HEAD
            • Device Masking: ${analysis.deviceMasking.score} points<br>
=======
            • VPN Detection: ${analysis.vpn.score} points<br>
>>>>>>> 4a6cb087
        `;

        detectionDetails.innerHTML = `
            <strong>Risk Level: ${analysis.overall.riskLevel}</strong> (Total Score: ${analysis.overall.suspicionScore})<br><br>
            ${detectionBreakdown}<br>
            ${analysis.overall.allIndicators.length > 0 ?
                '<strong>All Detected Indicators:</strong><ul>' +
                analysis.overall.allIndicators.map(indicator => `<li>${indicator}</li>`).join('') +
                '</ul>' :
                'No suspicious indicators detected.'
            }
        `;

        results.style.display = 'block';
    }
    
    /**
     * @description Displays an error message in the UI.
     * @param {string} message - The error message to display.
     */
    displayError(message) {
        const results = document.getElementById('results');
        const locationStatus = document.getElementById('locationStatus');
        const environmentStatus = document.getElementById('environmentStatus');
        const detectionDetails = document.getElementById('detectionDetails');

        locationStatus.innerHTML = '<strong>🚨 SPOOFED</strong><br>Error occurred - Location cannot be verified';
        environmentStatus.innerHTML = '<strong>ERROR</strong><br>Could not analyze environment';
        detectionDetails.innerHTML = `<strong>Error:</strong> ${message}`;

        document.getElementById('locationResult').className = 'result-card status-fake';
        document.getElementById('environmentResult').className = 'result-card status-fake';

        results.style.display = 'block';
    }

    /**
     * @description Returns a CSS class name based on the spoofing status.
     * @param {boolean} isSpoofed - Whether an item is considered spoofed or high-risk.
     * @returns {string} The CSS class name ('status-fake' or 'status-authentic').
     */
    getStatusClass(isSpoofed) {
        return isSpoofed ? 'status-fake' : 'status-authentic';
    }

    /**
     * @description Updates the DevTools status in the UI in real-time.
     * @param {boolean} devToolsDetected - The current detection status of DevTools.
     */
    updateDevToolsStatus(devToolsDetected) {
        const results = document.getElementById('results');
        if (results.style.display !== 'block') return;

        const environmentStatus = document.getElementById('environmentStatus');
        const environmentResult = document.getElementById('environmentResult');

        if (environmentStatus && environmentResult) {
            const devToolsStatus = devToolsDetected ?
                '⚠️ DEV TOOLS DETECTED (LIVE)' :
                '✅ Dev Tools Closed (but was detected)';
            const updatedHTML = environmentStatus.innerHTML.replace(
                /(⚠️ DEV TOOLS DETECTED.*?|✅ No Dev Tools|✅ Dev Tools Closed.*?)<br>/,
                `${devToolsStatus}<br>`
            );
            environmentStatus.innerHTML = updatedHTML;
            if (this.detector && this.detector.devToolsDetected) {
                environmentResult.className = 'result-card status-fake';
            }
        }
    }

    /**
     * @description Updates the location spoofing status if DevTools is detected.
     * @param {boolean} locationSpoofed - Whether the location is considered spoofed.
     */
    updateLocationSpoofingStatus(locationSpoofed) {
        const results = document.getElementById('results');
        if (results.style.display !== 'block') return;

        const locationStatus = document.getElementById('locationStatus');
        const locationResult = document.getElementById('locationResult');

        if (locationStatus && locationResult && locationSpoofed && this.detector && this.detector.locationSpoofedByDevTools) {
             const updatedHTML = locationStatus.innerHTML.replace(
                /<strong>(✅ AUTHENTIC|🚨 SPOOFED)<\/strong>/,
                '<strong>🚨 SPOOFED - DEVTOOLS DETECTED</strong><br><span style="color: #dc3545; font-weight: bold;">Location cannot be trusted - DevTools allows geolocation manipulation</span>'
            );
            locationStatus.innerHTML = updatedHTML;
            locationResult.className = 'result-card status-fake';
        }
    }

<<<<<<< HEAD
    /**
     * @description Displays the detected location on a Leaflet map.
     * @param {number} latitude - The latitude of the location.
     * @param {number} longitude - The longitude of the location.
     */
=======
    performRDPAnalysis() {
        // Run RDP/VM detection checks
        const screenResult = this.detector.checkScreenProperties();
        const webglResult = this.detector.checkWebGLRenderer();
        const navigatorResult = this.detector.checkNavigatorProperties();
        const overallRdp = this.detector.getOverallRDPSuspicion(screenResult, webglResult, navigatorResult);

        // Update RDP result cards
        this.updateRDPResultCard('screenResult', 'screenStatus', 'screenDetails', screenResult);
        this.updateRDPResultCard('webglResult', 'webglStatus', 'webglDetails', webglResult);
        this.updateRDPResultCard('navigatorResult', 'navigatorStatus', 'navigatorDetails', navigatorResult);
        
        // Update overall RDP result
        this.updateOverallRDPResult(overallRdp);
    }

    updateRDPResultCard(resultId, statusId, detailsId, result) {
        const resultCard = document.getElementById(resultId);
        const statusEl = document.getElementById(statusId);
        const detailsEl = document.getElementById(detailsId);

        if (statusEl) {
            statusEl.textContent = result.suspicion;
        }

        if (detailsEl) {
            if (typeof result.data === 'string') {
                detailsEl.textContent = result.data;
            } else {
                detailsEl.textContent = JSON.stringify(result.data, null, 2);
            }
        }

        if (resultCard) {
            // Apply styling based on suspicion level
            resultCard.classList.remove('status-authentic', 'status-suspicious', 'status-fake');
            if (result.suspicion === 'Normal') {
                resultCard.classList.add('status-authentic');
            } else if (result.suspicion === 'Suspicious') {
                resultCard.classList.add('status-suspicious');
            } else {
                resultCard.classList.add('status-fake');
            }
        }
    }

    updateOverallRDPResult(overallRdp) {
        const overallRdpResult = document.getElementById('overallRdpResult');
        const overallRdpStatus = document.getElementById('overallRdpStatus');
        const overallRdpFactors = document.getElementById('overallRdpFactors');

        if (overallRdpStatus) {
            overallRdpStatus.textContent = `Suspicion Level: ${overallRdp.level}`;
        }

        if (overallRdpFactors) {
            overallRdpFactors.innerHTML = '';
            overallRdp.factors.forEach(factor => {
                const li = document.createElement('li');
                li.textContent = factor;
                overallRdpFactors.appendChild(li);
            });
        }

        if (overallRdpResult) {
            overallRdpResult.classList.remove('status-authentic', 'status-suspicious', 'status-fake');
            if (overallRdp.type === 'authentic') {
                overallRdpResult.classList.add('status-authentic');
            } else if (overallRdp.type === 'suspicious') {
                overallRdpResult.classList.add('status-suspicious');
            } else if (overallRdp.type === 'fake') {
                overallRdpResult.classList.add('status-fake');
            }
        }
    }

>>>>>>> 4a6cb087
    displayMap(latitude, longitude) {
        const mapContainer = document.getElementById('mapContainer');
        mapContainer.style.display = 'block';

        if (!this.map) {
            this.map = L.map('map').setView([latitude, longitude], 13);
            L.tileLayer('https://tile.openstreetmap.org/{z}/{x}/{y}.png', {
                maxZoom: 19,
                attribution: '&copy; <a href="http://www.openstreetmap.org/copyright">OpenStreetMap</a>'
            }).addTo(this.map);
        } else {
            this.map.setView([latitude, longitude], 13);
        }

        if (this.marker) {
            this.map.removeLayer(this.marker);
        }

        this.marker = L.marker([latitude, longitude])
            .addTo(this.map)
            .bindPopup(`<b>📍 Detected Location</b><br>Latitude: ${latitude.toFixed(6)}<br>Longitude: ${longitude.toFixed(6)}`)
            .openPopup();
            
        if (this.detector.locationData && this.detector.locationData.accuracy) {
             const accuracyCircle = L.circle([latitude, longitude], {
                color: 'blue',
                fillColor: '#add8e6',
                fillOpacity: 0.2,
                radius: this.detector.locationData.accuracy
            }).addTo(this.map);
            
            const group = new L.featureGroup([this.marker, accuracyCircle]);
            this.map.fitBounds(group.getBounds().pad(0.1));
        }
    }
}

// Dummy classes to prevent errors if other scripts aren't loaded.
// In the final project, these would be in their own files.
if (typeof ExtensionDetector === 'undefined') {
    class ExtensionDetector {
        performFullExtensionDetection() {
            // Placeholder implementation
            return { score: 0, indicators: [], detected: false };
        }
    }
}
if (typeof LocationBehaviorAnalyzer === 'undefined') {
    class LocationBehaviorAnalyzer {
        setFraudDetector(detector) {}
        startLocationMonitoring() {}
    }
}
if (typeof DevToolsDetector === 'undefined') {
    class DevToolsDetector {
        static setUIController(controller) {}
        static initialize() {}
    }
}


// Initialize the application
document.addEventListener('DOMContentLoaded', () => {
    new UIController();
    
    // Initialize DevTools detection if it exists
    if (window.DevToolsDetector && typeof window.DevToolsDetector.initialize === 'function') {
        window.DevToolsDetector.initialize();
    }
});<|MERGE_RESOLUTION|>--- conflicted
+++ resolved
@@ -7,25 +7,18 @@
         this.devToolsDetected = false;
         this.extensionDetected = false;
         this.consoleOverridden = false;
-<<<<<<< HEAD
         this.deviceMaskingDetected = false;
+        this.vpnDetected = false;
 
         // Behavioral analysis properties
-=======
->>>>>>> 4a6cb087
         this.behavioralIndicators = [];
         this.behavioralScore = 0;
         this.locationSpoofedByBehavior = false;
 
         // Instantiate detector modules
         this.extensionDetector = new ExtensionDetector();
-<<<<<<< HEAD
         this.deviceMaskingDetector = new DeviceDataMaskingDetector();
-
-=======
-         this.vpnDetected = false;
         this.vpnDetector = new VPNDetector();
->>>>>>> 4a6cb087
         this.initializeDetection();
     }
 
@@ -233,12 +226,6 @@
         this.extensionDetected = detectionResult.detected;
     }
 
-<<<<<<< HEAD
-    /**
-     * @description Analyzes the user's geolocation for known spoofing signatures.
-     * @returns {object} An object containing the signature score and indicators.
-     */
-=======
     detectVPN() {
         // Use the dedicated VPNDetector class
         const detectionResult = this.vpnDetector.performFullVPNDetection();
@@ -250,8 +237,10 @@
         this.vpnDetected = detectionResult.detected;
     }
 
-
->>>>>>> 4a6cb087
+    /**
+     * @description Analyzes the user's geolocation for known spoofing signatures.
+     * @returns {object} An object containing the signature score and indicators.
+     */
     detectLocationSignatures() {
         if (!this.locationData) return { signatureScore: 0, signatureIndicators: [] };
 
@@ -621,27 +610,15 @@
             
             // Analyze location spoofing
             const locationAnalysis = await this.detectLocationSpoofing();
-<<<<<<< HEAD
-
-            // Calculate overall scores with safe defaults
+
+            // Calculate overall scores including all detection methods with safe defaults
             const totalSuspicion = (envData.rdpScore || 0) +
                                    (locationAnalysis.spoofingScore || 0) +
                                    (this.environmentData.devToolsScore || 0) +
                                    (this.environmentData.consoleOverrideScore || 0) +
                                    (this.environmentData.extensionScore || 0) +
-                                   (this.environmentData.maskingScore || 0);
-
-=======
-            
-            // Calculate overall scores including new detection methods with safe defaults
-            const totalSuspicion = envData.rdpScore + 
-                                 locationAnalysis.spoofingScore + 
-                                 (this.environmentData.devToolsScore || 0) + 
-                                 (this.environmentData.consoleOverrideScore || 0) + 
-                                 (this.environmentData.extensionScore || 0) +
-                                 (this.environmentData.vpnScore || 0);
-            
->>>>>>> 4a6cb087
+                                   (this.environmentData.maskingScore || 0) +
+                                   (this.environmentData.vpnScore || 0);
             // Combine all indicators with safe defaults
             const allIndicators = [
                 ...(locationAnalysis.spoofingIndicators || []),
@@ -649,11 +626,8 @@
                 ...(this.environmentData.devToolsIndicators || []),
                 ...(this.environmentData.consoleOverrides || []),
                 ...(this.environmentData.extensionIndicators || []),
-<<<<<<< HEAD
-                ...(this.environmentData.maskingIndicators || [])
-=======
+                ...(this.environmentData.maskingIndicators || []),
                 ...(this.environmentData.vpnIndicators || [])
->>>>>>> 4a6cb087
             ];
             
             return {
@@ -690,18 +664,16 @@
                     score: this.environmentData.extensionScore || 0,
                     indicators: this.environmentData.extensionIndicators || []
                 },
-<<<<<<< HEAD
                 deviceMasking: {
                     detected: this.deviceMaskingDetected || false,
                     score: this.environmentData.maskingScore || 0,
                     indicators: this.environmentData.maskingIndicators || []
-=======
+                },
                 vpn: {
                     detected: this.vpnDetected || false,
                     score: this.environmentData.vpnScore || 0,
                     indicators: this.environmentData.vpnIndicators || [],
                     provider: this.environmentData.detectedVpnProvider || null
->>>>>>> 4a6cb087
                 },
                 overall: {
                     suspicionScore: totalSuspicion,
@@ -937,14 +909,11 @@
             }
 
             const analysis = await this.detector.performFullAnalysis();
-<<<<<<< HEAD
-=======
             
             // Perform RDP/VM analysis
             this.performRDPAnalysis();
             
             // Display results
->>>>>>> 4a6cb087
             this.displayResults(analysis);
             this.displayMap(analysis.location.latitude, analysis.location.longitude);
 
@@ -980,15 +949,10 @@
         const devToolsStatus = analysis.devTools.detected ? '⚠️ DEV TOOLS DETECTED' : '✅ No Dev Tools';
         const extensionStatus = analysis.extensions.detected ? '⚠️ EXTENSIONS DETECTED' : '✅ No Extensions';
         const consoleStatus = analysis.console.overridden ? '⚠️ CONSOLE OVERRIDE' : '✅ Console Normal';
-<<<<<<< HEAD
         const maskingStatus = analysis.deviceMasking.detected ? '⚠️ DEVICE MASKING' : '✅ Device Normal';
-
-=======
         const vpnStatus = analysis.vpn.detected ? 
             `🚨 VPN DETECTED${analysis.vpn.provider ? ` (${analysis.vpn.provider})` : ''}` : 
             '✅ No VPN';
-        
->>>>>>> 4a6cb087
         environmentStatus.innerHTML = `
             <strong>${envType}</strong><br>
             Platform: ${analysis.environment.platform}<br>
@@ -998,22 +962,14 @@
             ${devToolsStatus}<br>
             ${extensionStatus}<br>
             ${consoleStatus}<br>
-<<<<<<< HEAD
-            ${maskingStatus}
-        `;
-
-        const hasHighRisk = analysis.devTools.detected || analysis.extensions.detected ||
-            analysis.console.overridden || analysis.location.isSpoofed || analysis.deviceMasking.detected;
-
-=======
+            ${maskingStatus}<br>
             ${vpnStatus}
         `;
 
         // Apply appropriate styling based on overall risk
         const hasHighRisk = analysis.devTools.detected || analysis.extensions.detected || 
-                           analysis.console.overridden || analysis.location.isSpoofed || analysis.vpn.detected;
-        
->>>>>>> 4a6cb087
+                           analysis.console.overridden || analysis.location.isSpoofed || 
+                           analysis.deviceMasking.detected || analysis.vpn.detected;
         locationResult.className = `result-card ${this.getStatusClass(analysis.location.isSpoofed)}`;
         environmentResult.className = `result-card ${this.getStatusClass(hasHighRisk)}`;
 
@@ -1024,11 +980,8 @@
             • Developer Tools: ${analysis.devTools.score} points<br>
             • Extension Detection: ${analysis.extensions.score} points<br>
             • Console Override: ${analysis.console.score} points<br>
-<<<<<<< HEAD
             • Device Masking: ${analysis.deviceMasking.score} points<br>
-=======
             • VPN Detection: ${analysis.vpn.score} points<br>
->>>>>>> 4a6cb087
         `;
 
         detectionDetails.innerHTML = `
@@ -1121,13 +1074,6 @@
         }
     }
 
-<<<<<<< HEAD
-    /**
-     * @description Displays the detected location on a Leaflet map.
-     * @param {number} latitude - The latitude of the location.
-     * @param {number} longitude - The longitude of the location.
-     */
-=======
     performRDPAnalysis() {
         // Run RDP/VM detection checks
         const screenResult = this.detector.checkScreenProperties();
@@ -1204,7 +1150,11 @@
         }
     }
 
->>>>>>> 4a6cb087
+    /**
+     * @description Displays the detected location on a Leaflet map.
+     * @param {number} latitude - The latitude of the location.
+     * @param {number} longitude - The longitude of the location.
+     */
     displayMap(latitude, longitude) {
         const mapContainer = document.getElementById('mapContainer');
         mapContainer.style.display = 'block';
