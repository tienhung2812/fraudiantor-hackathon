<!DOCTYPE html>
<html lang="en">
<head>
    <meta charset="UTF-8">
    <meta name="viewport" content="width=device-width, initial-scale=1.0">
    <title>Fraudinator - Location & Environment Detector</title>
    <link rel="stylesheet" href="https://unpkg.com/leaflet@1.9.4/dist/leaflet.css" 
          integrity="sha256-p4NxAoJBhIIN+hmNHrzRCf9tD/miZyoHS5obTRR9BMY=" 
          crossorigin="" />
    <style>
        * {
            margin: 0;
            padding: 0;
            box-sizing: border-box;
        }

        body {
            font-family: 'Segoe UI', Tahoma, Geneva, Verdana, sans-serif;
            background: linear-gradient(135deg, #667eea 0%, #764ba2 100%);
            min-height: 100vh;
            display: flex;
            justify-content: center;
            align-items: center;
            padding: 20px;
        }

        .container {
            background: white;
            border-radius: 20px;
            box-shadow: 0 20px 40px rgba(0, 0, 0, 0.1);
            padding: 40px;
            max-width: 800px;
            width: 100%;
            text-align: center;
        }

        h1 {
            color: #333;
            margin-bottom: 10px;
            font-size: 2.5em;
            font-weight: 700;
        }

        .subtitle {
            color: #666;
            margin-bottom: 40px;
            font-size: 1.1em;
        }

        .locate-btn {
            background: linear-gradient(45deg, #ff6b6b, #ee5a24);
            color: white;
            border: none;
            padding: 15px 40px;
            font-size: 1.2em;
            border-radius: 50px;
            cursor: pointer;
            transition: all 0.3s ease;
            box-shadow: 0 4px 15px rgba(238, 90, 36, 0.3);
            margin-bottom: 30px;
        }

        .locate-btn:hover {
            transform: translateY(-2px);
            box-shadow: 0 6px 20px rgba(238, 90, 36, 0.4);
        }

        .locate-btn:disabled {
            background: #ccc;
            cursor: not-allowed;
            transform: none;
            box-shadow: none;
        }

        .results {
            display: none;
            text-align: left;
            margin-top: 30px;
        }

        .result-card {
            background: #f8f9fa;
            border-radius: 10px;
            padding: 20px;
            margin-bottom: 15px;
            border-left: 4px solid #007bff;
        }

        .result-title {
            font-weight: 600;
            color: #333;
            margin-bottom: 10px;
            font-size: 1.1em;
        }

        .result-value {
            color: #666;
            font-size: 1em;
        }

        .status-authentic {
            border-left-color: #28a745;
        }

        .status-suspicious {
            border-left-color: #ffc107;
        }

        .status-fake {
            border-left-color: #dc3545;
        }

        .loading {
            display: none;
            margin-top: 20px;
        }

        .spinner {
            border: 3px solid #f3f3f3;
            border-top: 3px solid #007bff;
            border-radius: 50%;
            width: 40px;
            height: 40px;
            animation: spin 1s linear infinite;
            margin: 0 auto 15px;
        }

        @keyframes spin {
            0% { transform: rotate(0deg); }
            100% { transform: rotate(360deg); }
        }

        .details {
            margin-top: 20px;
            padding: 15px;
            background: #e9ecef;
            border-radius: 8px;
            font-size: 0.9em;
            color: #495057;
        }

        .warning {
            background: #fff3cd;
            border: 1px solid #ffeaa7;
            color: #856404;
            padding: 15px;
            border-radius: 8px;
            margin-bottom: 20px;
        }

        .map-container {
            margin: 20px 0;
            border-radius: 10px;
            overflow: hidden;
            box-shadow: 0 4px 15px rgba(0, 0, 0, 0.1);
            display: none;
        }

        #map {
            height: 300px;
            width: 100%;
        }

        .map-title {
            background: #f8f9fa;
            padding: 15px;
            font-weight: 600;
            color: #333;
            border-bottom: 1px solid #dee2e6;
        }
    </style>
</head>
<body>
    <div class="container">
        <h1>🔍 Fraudinator</h1>
        <p class="subtitle">Advanced Location & Environment Authentication</p>
        
        <div class="warning">
            <strong>⚠️ Privacy Notice:</strong> This tool analyzes your browser environment and location data to detect potential fraud indicators. No data is stored or transmitted.
        </div>

        <button id="locateBtn" class="locate-btn">🎯 Locate Me</button>

        <div id="loading" class="loading">
            <div class="spinner"></div>
            <p>Analyzing your environment...</p>
        </div>

        <div id="results" class="results">
            <div class="map-container" id="mapContainer">
                <div class="map-title">🗺️ Detected Location</div>
                <div id="map"></div>
            </div>

            <div id="locationResult" class="result-card">
                <div class="result-title">📍 Location Authenticity</div>
                <div class="result-value" id="locationStatus"></div>
            </div>

            <div id="environmentResult" class="result-card">
                <div class="result-title">💻 Environment Analysis</div>
                <div class="result-value" id="environmentStatus"></div>
            </div>

            <div id="detailsResult" class="details">
                <strong>Detection Details:</strong>
                <div id="detectionDetails"></div>
            </div>
        </div>
    </div>

    <script src="https://unpkg.com/leaflet@1.9.4/dist/leaflet.js" 
            integrity="sha256-20nQCchB9co0qIjJZRGuk2/Z9VM+kNiyxNV1lvTlZBo=" 
            crossorigin=""></script>
<<<<<<< HEAD
    <script src="location-behavior-analyzer.js"></script>
=======
    <script src="extension-detector.js"></script>
>>>>>>> 90220936
    <script src="devtools-detector.js"></script>
    <script src="script.js"></script>
</body>
</html><|MERGE_RESOLUTION|>--- conflicted
+++ resolved
@@ -212,11 +212,8 @@
     <script src="https://unpkg.com/leaflet@1.9.4/dist/leaflet.js" 
             integrity="sha256-20nQCchB9co0qIjJZRGuk2/Z9VM+kNiyxNV1lvTlZBo=" 
             crossorigin=""></script>
-<<<<<<< HEAD
     <script src="location-behavior-analyzer.js"></script>
-=======
     <script src="extension-detector.js"></script>
->>>>>>> 90220936
     <script src="devtools-detector.js"></script>
     <script src="script.js"></script>
 </body>
